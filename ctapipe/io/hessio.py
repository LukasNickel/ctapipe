--- conflicted
+++ resolved
@@ -64,13 +64,8 @@
             data.meta['source'] = "hessio"
 
             # some hessio_event_source specific parameters
-<<<<<<< HEAD
-            data.meta['input'] =  url
+            data.meta['input'] = url
             data.meta['max_events'] = max_events
-=======
-            data.meta['hessio__input'] = url
-            data.meta['hessio__max_events'] = max_events
->>>>>>> 0b590fb6
 
             for event_id in eventstream:
 
