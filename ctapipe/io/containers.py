--- conflicted
+++ resolved
@@ -92,11 +92,7 @@
     """
     Storage of mc data for a single telescope that change per event
     """
-<<<<<<< HEAD
-    photo_electron_image = Item(Map(), ("reference image in pure "
-=======
     photo_electron_image = Item(None, ("reference image in pure "
->>>>>>> 5639621c
                                         "photoelectrons, with no noise"))
     # todo: move to instrument (doesn't change per event)
     reference_pulse_shape = Item(None, ("reference pulse shape for each "
