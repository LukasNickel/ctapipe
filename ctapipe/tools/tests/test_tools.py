--- conflicted
+++ resolved
@@ -194,13 +194,8 @@
                         )
 
 
-<<<<<<< HEAD
 def test_stage_1_raw(tmpdir):
-    from ctapipe.tools.stage1 import Stage1ProcessorTool
-=======
-def test_stage_1(tmpdir):
     from ctapipe.tools.stage1 import Stage1Tool
->>>>>>> a5ad0f18
 
     config = Path("./examples/stage1_config.json").absolute()
 
@@ -613,7 +608,10 @@
     output_path = os.path.join(str(tmpdir), "cr.h5")
     tool = ChargeResolutionGenerator()
 
-    assert run_tool(tool, ["-f", str(GAMMA_TEST_LARGE), "-O", output_path], cwd=tmpdir) == 1
+    assert (
+        run_tool(tool, ["-f", str(GAMMA_TEST_LARGE), "-O", output_path], cwd=tmpdir)
+        == 1
+    )
     # TODO: Test files do not contain true charge, cannot test tool fully
     # assert os.path.exists(output_path)
     assert run_tool(tool, ["--help-all"]) == 0
