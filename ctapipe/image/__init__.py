--- conflicted
+++ resolved
@@ -1,10 +1,3 @@
-<<<<<<< HEAD
-# Licensed under a 3-clause BSD style license - see LICENSE.rst
-"""
-Image
-"""
-=======
 from .hillas import *
 from .cleaning import tailcuts_clean, dilate
-from .pixel_likelihood import *
->>>>>>> 5b388e1d
+from .pixel_likelihood import *