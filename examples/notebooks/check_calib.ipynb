--- conflicted
+++ resolved
@@ -92,25 +92,6 @@
    "outputs": [
     {
      "name": "stderr",
-<<<<<<< HEAD
-     "output_type": "stream",
-     "text": [
-      "Widget Javascript not detected.  It may not be installed or enabled properly.\n"
-     ]
-    },
-    {
-     "data": {
-      "application/vnd.jupyter.widget-view+json": {
-       "model_id": "7c81dc09f4944ef1a52db8037520a126"
-      }
-     },
-     "metadata": {},
-     "output_type": "display_data"
-    },
-    {
-     "name": "stdout",
-=======
->>>>>>> df8d205a
      "output_type": "stream",
      "text": [
       "100%|██████████| 100/100 [00:06<00:00, 14.52it/s]\n"
@@ -220,12 +201,8 @@
    "mimetype": "text/x-python",
    "name": "python",
    "nbconvert_exporter": "python",
-   "pygments_lexer": "ipython3",
-<<<<<<< HEAD
-   "version": "3.5.1"
-=======
+   "pygments_lexer": "ipython3"
    "version": "3.6.2"
->>>>>>> df8d205a
   }
  },
  "nbformat": 4,
